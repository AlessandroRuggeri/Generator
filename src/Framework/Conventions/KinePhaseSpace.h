--- conflicted
+++ resolved
@@ -73,13 +73,9 @@
   kPSEDNufE, // Used for Dark Neutrinos, two body final state
   kPSn1n2fE,
   kPSn1n2n3fE,
-<<<<<<< HEAD
   kPSWQ2ctpphipfE,
-  kPSWQ2ctpfE
-
-=======
+  kPSWQ2ctpfE,
   kPSQ2vpfE
->>>>>>> efac7f52
 } KinePhaseSpace_t;
 
 class KinePhaseSpace
@@ -92,46 +88,6 @@
 
       case(kPSNull) :
         return "** Undefined kinematic phase space **"; break;
-
-<<<<<<< HEAD
-      case(kPSfE)          : return "<|E>";            break;
-      case(kPSxfE)         : return "<{x}|E>";         break;
-      case(kPSlogxfE)      : return "<{logx}|E>";      break;
-      case(kPSxfEy)        : return "<{x}|E,y>";       break;
-      case(kPSlogxfEy)     : return "<{logx}|E,y>";    break;
-      case(kPSyfE)         : return "<{y}|E>";         break;
-      case(kPSlogyfE)      : return "<{logy}|E>";      break;
-      case(kPSyfEx)        : return "<{y}|E,x>";       break;
-      case(kPSlogyfEx)     : return "<{logy}|E,x>";    break;
-      case(kPSlogxlogyfE)  : return "<{logx,logy}|E>"; break;
-      case(kPSxyfE)        : return "<{x,y}|E>";       break;
-      case(kPSQ2fE)        : return "<{Q2}|E>";        break;
-      case(kPSQD2fE)       : return "<{QD2}|E>";       break;
-      case(kPSlogQ2fE)     : return "<{logQ2}|E>";     break;
-      case(kPSQ2fEW)       : return "<{Q2}|E,W>";      break;
-      case(kPSlogQ2fEW)    : return "<{logQ2}|E,W>";   break;
-      case(kPSq2fE)        : return "<{q2}|E>";        break;
-      case(kPSq2fEW)       : return "<{q2}|E,W>";      break;
-      case(kPSWfE)         : return "<{W}|E>";         break;
-      case(kPSWfEQ2)       : return "<{W}|E,Q2>";      break;
-      case(kPSWfEq2)       : return "<{W}|E,q2>";      break;
-      case(kPSWQ2fE)       : return "<{W,Q2}|E>";      break;
-      case(kPSWQD2fE)      : return "<{W,QD2}|E>";     break;
-      case(kPSW2Q2fE)      : return "<{W2,Q2}|E>";     break;
-      case(kPSWlogQ2fE)    : return "<{W,logQ2}|E>";   break;
-      case(kPSW2logQ2fE)   : return "<{W2,logQ2}|E>";  break;
-      case(kPSWq2fE)       : return "<{W,q2}|E>";      break;
-      case(kPSW2q2fE)      : return "<{W2,q2}|E>";     break;
-      case(kPSxytfE)       : return "<{x,y,t}|E>";     break;
-      case(kPSQ2yfE)       : return "<{Q2,y}|E>";      break;
-      case(kPSlogQ2logyfE) : return "<{Q2,y}|E>";      break;
-      case(kPSTlctl)       : return "<{Tl,cos(theta_l)}|E>";     break;
-      case(kPSElOlOpifE)   : return "<{El,Omega_l,Omega_pi}|E>"; break;
-      case(kPSEgTlOgfE)    : return "<{Egamma,Theta_l,Omega_gamma}|E>"; break;
-      case(kPSElOlTpifE)   : return "<{El,Omega_l,Theta_pi}|E>"; break;
-      case(kPSTkTlctl)     : return "<{Tk,Tl,cos(theta_l)}|E>";  break;
-      case(kPSQ2vfE)       : return "<{Q2,v}|E>"; break;
-=======
       case(kPSfE)         : return "<|E>";            break;
       case(kPSxfE)        : return "<{x}|E>";         break;
       case(kPSlogxfE)     : return "<{logx}|E>";      break;
@@ -171,7 +127,6 @@
       case(kPSTkTlctl)    : return "<{Tk,Tl,cos(theta_l)}|E>";  break;
       case(kPSQ2vfE)      : return "<{Q2,v}|E>"; break;
       case(kPSQ2vpfE)     : return "<{Q2,v,p}|E>"; break;
->>>>>>> efac7f52
       // TODO: update this string when the appropriate kinematic variables are known
       case(kPSQELEvGen)   : return "<QELEvGen>"; break;
       case(kPSDMELEvGen)  : return "<DMELEvGen>"; break;
