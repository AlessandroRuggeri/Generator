//____________________________________________________________________________
/*
 Copyright (c) 2003-2023, The GENIE Collaboration
 For the full text of the license visit http://copyright.genie-mc.org

 Igor Kakorin <kakorin@jinr.ru>
 Joint Institute for Nuclear Research

 adapted from fortran code provided by:

 Konstantin Kuzmin <kkuzmin@theor.jinr.ru>,
 Joint Institute for Nuclear Research,
 Institute for Theoretical and Experimental Physics

 Vadim Naumov <vnaumov@theor.jinr.ru>,
 Joint Institute for Nuclear Research

 based on code of:
 Costas Andreopoulos <constantinos.andreopoulos \at cern.ch>
 University of Liverpool & STFC Rutherford Appleton Laboratory
*/
//____________________________________________________________________________

#include <TMath.h>
#include <Math/Factory.h>
#include <Math/Minimizer.h>

#include "Framework/Algorithm/AlgFactory.h"
#include "Framework/Conventions/GBuild.h"
#include "Framework/Conventions/Controls.h"
#include "Framework/Conventions/KineVar.h"
#include "Framework/Conventions/KinePhaseSpace.h"
#include "Framework/EventGen/EVGThreadException.h"
#include "Framework/EventGen/EventGeneratorI.h"
#include "Framework/EventGen//RunningThreadInfo.h"
#include "Framework/GHEP/GHepRecord.h"
#include "Framework/GHEP/GHepParticle.h"
#include "Framework/GHEP/GHepFlags.h"
#include "Framework/Messenger/Messenger.h"
#include "Framework/Numerical/RandomGen.h"
#include "Framework/ParticleData/PDGLibrary.h"
#include "Framework/ParticleData/PDGUtils.h"
#include "Framework/ParticleData/PDGCodes.h"
#include "Physics/QuasiElastic/EventGen/QELEventGeneratorSM.h"


#include "Framework/Utils/Range1.h"
#include "Physics/Common/PrimaryLeptonUtils.h"
#include "Physics/QuasiElastic/XSection/SmithMonizUtils.h"
#include "Framework/Utils/KineUtils.h"
#include "Framework/Utils/Cache.h"
#include "Framework/Utils/CacheBranchFx.h"

using namespace genie;
using namespace genie::controls;
using namespace genie::utils;
using namespace genie::utils::gsl;

namespace { // anonymous namespace (file only visibility)
  const double eps = std::numeric_limits<double>::epsilon();
  const double max_dbl = std::numeric_limits<double>::max();
  const double min_dbl = std::numeric_limits<double>::min();
}
//___________________________________________________________________________
QELEventGeneratorSM::QELEventGeneratorSM() :
KineGeneratorWithCache("genie::QELEventGeneratorSM")
{

}
//___________________________________________________________________________
QELEventGeneratorSM::QELEventGeneratorSM(string config) :
KineGeneratorWithCache("genie::QELEventGeneratorSM", config)
{

}
//___________________________________________________________________________
QELEventGeneratorSM::~QELEventGeneratorSM()
{

}
//___________________________________________________________________________
void QELEventGeneratorSM::ProcessEventRecord(GHepRecord * evrec) const
{
  LOG("QELEvent", pINFO) << "Generating QE event kinematics...";

  if(fGenerateUniformly) {
    LOG("QELEvent", pNOTICE)
          << "Generating kinematics uniformly over the allowed phase space";
  }
  // Get the interaction and set the 'trust' bits
  Interaction * interaction = evrec->Summary();
  const InitialState & init_state = interaction -> InitState();
  interaction->SetBit(kISkipProcessChk);
  interaction->SetBit(kISkipKinematicChk);

  // Skip if no hit nucleon is set
  if(! evrec->HitNucleon())
  {
    LOG("QELEvent", pFATAL) << "No hit nucleon was set";
    gAbortingInErr = true;
    exit(1);
  }

  // Access the target from the interaction summary
  Target * tgt = init_state.TgtPtr();
  GHepParticle * nucleon = evrec->HitNucleon();
  // Store position of nucleon
  double hitNucPos = nucleon->X4()->Vect().Mag();
  tgt->SetHitNucPosition( hitNucPos );

  // Get the random number generators
  RandomGen * rnd = RandomGen::Instance();

  // Access cross section algorithm for running thread
  RunningThreadInfo * rtinfo = RunningThreadInfo::Instance();
  const EventGeneratorI * evg = rtinfo->RunningThread();
  fXSecModel = evg->CrossSectionAlg();

  // heavy nucleus is nucleus that heavier than tritium or 3He.
  bool isHeavyNucleus = tgt->A()>3;

  sm_utils->SetInteraction(interaction);
  // phase space for heavy nucleus is different from light one
  fkps = isHeavyNucleus?kPSQ2vpfE:kPSQ2fE;
  Range1D_t rQ2 = sm_utils->Q2QES_SM_lim();
  // Try to calculate the maximum cross-section in kinematical limits
  // if not pre-computed already
  double xsec_max1  = fGenerateUniformly ? -1 : this->MaxXSec(evrec);
  // this make correct calculation of probability
  double xsec_max2  = fGenerateUniformly ? -1 : (rQ2.max<fQ2Min)? 0:this->MaxXSec(evrec, 1);
  double dvmax= isHeavyNucleus ? this->MaxXSec(evrec, 2) : 0.;


  // generate Q2, v, pF
  double Q2, v, kF, xsec;
  unsigned int iter = 0;
  bool accept = false;
  TLorentzVector q;
  while(1)
  {
     LOG("QELEvent", pINFO) << "Attempt #: " << iter;
     if(iter > 100*kRjMaxIterations)
     {
        LOG("QELEvent", pWARN)
          << "Couldn't select a valid kinematics after " << iter << " iterations";
        evrec->EventFlags()->SetBitNumber(kKineGenErr, true);
        genie::exceptions::EVGThreadException exception;
        exception.SetReason("Couldn't select kinematics");
        exception.SwitchOnFastForward();
        throw exception;
     }

      // Pick Q2, v and pF
     double xsec_max = 0.;
     double pth = rnd->RndKine().Rndm();
     //pth < prob1/(prob1+prob2), where prob1,prob2 - probabilities to generate event in area1 (Q2<fQ2Min) and area2 (Q2>fQ2Min) which are not normalized
     if (pth <= xsec_max1*(TMath::Min(rQ2.max, fQ2Min)-rQ2.min)/(xsec_max1*(TMath::Min(rQ2.max, fQ2Min)-rQ2.min)+xsec_max2*(rQ2.max-fQ2Min)))
     {
       xsec_max = xsec_max1;
       Q2 = (rnd->RndKine().Rndm() * (TMath::Min(rQ2.max, fQ2Min)-rQ2.min)) + rQ2.min;
     }
     else
     {
        xsec_max = xsec_max2;
        Q2 = (rnd->RndKine().Rndm() * (rQ2.max-fQ2Min)) + fQ2Min;
     }
     Range1D_t rv  = sm_utils->vQES_SM_lim(Q2);
     // for nuclei heavier than deuterium generate energy transfer in defined energy interval
     double dv = 0.;
     if (isHeavyNucleus)
     {
       dv = dvmax * rnd->RndKine().Rndm(); 
       if (dv > (rv.max-rv.min))
       {
          continue;
       }
     }
     v = rv.min + dv;
     
     Range1D_t rkF = sm_utils->kFQES_SM_lim(Q2, v);
     // rkF.max = Fermi momentum
     kF = rnd->RndKine().Rndm()*sm_utils->GetFermiMomentum();
     if (kF < rkF.min)
     {
        continue;
     }

     Kinematics * kinematics = interaction->KinePtr();
     kinematics->SetKV(kKVQ2, Q2);
     kinematics->SetKV(kKVv, v);
     kinematics->SetKV(kKVPn, kF);
     xsec = fXSecModel->XSec(interaction, fkps);
     //-- Decide whether to accept the current kinematics
     if(!fGenerateUniformly)
     {
       this->AssertXSecLimits(interaction, xsec, xsec_max);
       double t = xsec_max * rnd->RndKine().Rndm();

       accept = (t < xsec);
     }
     else
     {
        accept = (xsec>0);
     }

     // If the generated kinematics are accepted, finish-up module's job
     if(accept)
     {
       interaction->ResetBit(kISkipProcessChk);
       interaction->ResetBit(kISkipKinematicChk);
       break;
     }
     iter++;
  }

  // Z-frame is frame where momentum transfer is (v,0,0,qv)
  double qv = TMath::Sqrt(v*v+Q2);
  TLorentzVector transferMom(0, 0, qv, v);

  // Momentum of initial neutrino in LAB frame
  TLorentzVector * tempTLV = evrec->Probe()->GetP4();
  TLorentzVector neutrinoMom = *tempTLV;
  delete tempTLV;

  // define all angles in Z frame
  double theta = neutrinoMom.Vect().Theta();
  double phi =   neutrinoMom.Vect().Phi();
  double theta_k = sm_utils-> GetTheta_k(v, qv);
  double costheta_k = TMath::Cos(theta_k);
  double sintheta_k = TMath::Sin(theta_k);
  double E_p; //energy of initial nucleon
  double theta_p = sm_utils-> GetTheta_p(kF, v, qv, E_p);
  double costheta_p = TMath::Cos(theta_p);
  double sintheta_p = TMath::Sin(theta_p);
  double fi_p       = 2 * TMath::Pi() * rnd->RndGen().Rndm();
  double cosfi_p    = TMath::Cos(fi_p);
  double sinfi_p    = TMath::Sin(fi_p);
  double psi       = 2 * TMath::Pi() * rnd->RndGen().Rndm();

  // 4-momentum of initial neutrino in Z-frame
  TLorentzVector neutrinoMomZ(neutrinoMom.P()*sintheta_k, 0, neutrinoMom.P()*costheta_k, neutrinoMom.E());

  // 4-momentum of final lepton in Z-frame
  TLorentzVector outLeptonMom = neutrinoMomZ-transferMom;

  // 4-momentum of initial nucleon in Z-frame
  TLorentzVector inNucleonMom(kF*sintheta_p*cosfi_p, kF*sintheta_p*sinfi_p, kF*costheta_p, E_p);

  // 4-momentum of final nucleon in Z-frame
  TLorentzVector outNucleonMom = inNucleonMom+transferMom;

  // Rotate all vectors from Z frame to LAB frame
  TVector3 yvec (0.0, 1.0, 0.0);
  TVector3 zvec (0.0, 0.0, 1.0);
  TVector3 unit_nudir = neutrinoMom.Vect().Unit();

  outLeptonMom.Rotate(theta-theta_k, yvec);
  outLeptonMom.Rotate(phi, zvec);

  inNucleonMom.Rotate(theta-theta_k, yvec);
  inNucleonMom.Rotate(phi, zvec);

  outNucleonMom.Rotate(theta-theta_k, yvec);
  outNucleonMom.Rotate(phi, zvec);

  outLeptonMom.Rotate(psi, unit_nudir);
  inNucleonMom.Rotate(psi, unit_nudir);
  outNucleonMom.Rotate(psi, unit_nudir);

  // set 4-momentum of struck nucleon
  TLorentzVector * p4 = tgt->HitNucP4Ptr();
  p4->SetPx( inNucleonMom.Px() );
  p4->SetPy( inNucleonMom.Py() );
  p4->SetPz( inNucleonMom.Pz() );
  p4->SetE ( inNucleonMom.E() );

  int rpdgc = interaction->RecoilNucleonPdg();
  assert(rpdgc);
  double W = PDGLibrary::Instance()->Find(rpdgc)->Mass();
  LOG("QELEvent", pNOTICE) << "Selected: W = "<< W;
  double M = init_state.Tgt().HitNucP4().M();
  double E  = init_state.ProbeE(kRfHitNucRest);

  // (W,Q2) -> (x,y)
  double x=0, y=0;
  kinematics::WQ2toXY(E,M,W,Q2,x,y);

  // lock selected kinematics & clear running values
<<<<<<< HEAD
  interaction->KinePtr()->SetQ2(gQ2, true);
  interaction->KinePtr()->SetW (gW,  true);
  interaction->KinePtr()->Setx (gx,  true);
  interaction->KinePtr()->Sety (gy,  true);
  interaction->KinePtr()->SetKV(kKVSelv, v); // energy transfer
=======
  interaction->KinePtr()->SetQ2(Q2, true);
  interaction->KinePtr()->SetW (W,  true);
  interaction->KinePtr()->Setx (x,  true);
  interaction->KinePtr()->Sety (y,  true);
>>>>>>> efac7f52
  interaction->KinePtr()->ClearRunningValues();

  // set the cross section for the selected kinematics
  evrec->SetDiffXSec(xsec,fkps);
  if(fGenerateUniformly)
  {
     double vol     = sm_utils->PhaseSpaceVolume(fkps);
     double totxsec = evrec->XSec();
     double wght    = (vol/totxsec)*xsec;
     LOG("QELEvent", pNOTICE)  << "Kinematics wght = "<< wght;

     // apply computed weight to the current event weight
     wght *= evrec->Weight();
     LOG("QELEvent", pNOTICE) << "Current event wght = " << wght;
     evrec->SetWeight(wght);
  }
  TLorentzVector x4l(*(evrec->Probe())->X4());

  // Add the final-state lepton to the event record
  evrec->AddParticle(interaction->FSPrimLeptonPdg(), kIStStableFinalState, evrec->ProbePosition(),-1,-1,-1, outLeptonMom, x4l);

  // Set its polarization
  utils::SetPrimaryLeptonPolarization( evrec );

  GHepStatus_t ist;
  if (!fGenerateNucleonInNucleus)
     ist = kIStStableFinalState;
  else
     ist = (tgt->IsNucleus() && isHeavyNucleus) ? kIStHadronInTheNucleus : kIStStableFinalState;

  GHepParticle outNucleon(interaction->RecoilNucleonPdg(), ist, evrec->HitNucleonPosition(),-1,-1,-1, outNucleonMom , x4l);
  evrec->AddParticle(outNucleon);

  // Store struck nucleon momentum
  LOG("QELEvent",pNOTICE) << "pn: " << inNucleonMom.X() << ", " <<inNucleonMom.Y() << ", " <<inNucleonMom.Z() << ", " <<inNucleonMom.E();
  nucleon->SetMomentum(inNucleonMom);
  nucleon->SetRemovalEnergy(sm_utils->GetBindingEnergy());

  // skip if not a nuclear target
  if(evrec->Summary()->InitState().Tgt().IsNucleus())
    // add a recoiled nucleus remnant
    this->AddTargetNucleusRemnant(evrec);

  LOG("QELEvent", pINFO) << "Done generating QE event kinematics!";
}
//___________________________________________________________________________
void QELEventGeneratorSM::AddTargetNucleusRemnant(GHepRecord * evrec) const
{
// add the remnant nuclear target at the GHEP record

  LOG("QELEvent", pINFO) << "Adding final state nucleus";

  double Px = 0;
  double Py = 0;
  double Pz = 0;
  double E  = 0;

  GHepParticle * nucleus = evrec->TargetNucleus();
  int A = nucleus->A();
  int Z = nucleus->Z();

  int fd = nucleus->FirstDaughter();
  int ld = nucleus->LastDaughter();

  for(int id = fd; id <= ld; id++)
  {

     // compute A,Z for final state nucleus & get its PDG code and its mass
     GHepParticle * particle = evrec->Particle(id);
     assert(particle);
     int  pdgc = particle->Pdg();
     bool is_p  = pdg::IsProton (pdgc);
     bool is_n  = pdg::IsNeutron(pdgc);

     if (is_p) Z--;
     if (is_p || is_n) A--;

     Px += particle->Px();
     Py += particle->Py();
     Pz += particle->Pz();
     E  += particle->E();

  }//daughters

  TParticlePDG * remn = 0;
  int ipdgc = pdg::IonPdgCode(A, Z);
  remn = PDGLibrary::Instance()->Find(ipdgc);
  if(!remn)
  {
    LOG("HadronicVtx", pFATAL)
          << "No particle with [A = " << A << ", Z = " << Z
                            << ", pdgc = " << ipdgc << "] in PDGLibrary!";
    assert(remn);
  }

  double Mi = nucleus->Mass();
  Px *= -1;
  Py *= -1;
  Pz *= -1;
  E = Mi-E;

  // Add the nucleus to the event record
  LOG("QELEvent", pINFO)
     << "Adding nucleus [A = " << A << ", Z = " << Z
     << ", pdgc = " << ipdgc << "]";

  int imom = evrec->TargetNucleusPosition();
  evrec->AddParticle(
       ipdgc,kIStStableFinalState, imom,-1,-1,-1, Px,Py,Pz,E, 0,0,0,0);

  LOG("QELEvent", pINFO) << "Done";
  LOG("QELEvent", pINFO) << *evrec;
}
//___________________________________________________________________________
void QELEventGeneratorSM::Configure(const Registry & config)
{
  Algorithm::Configure(config);
  this->LoadConfig();
}
//____________________________________________________________________________
void QELEventGeneratorSM::Configure(string config)
{
  Algorithm::Configure(config);

  Registry r( "QELEventGeneratorSM_specific", false ) ;
  r.Set( "sm_utils_algo", RgAlg("genie::SmithMonizUtils","Default") ) ;

  Algorithm::Configure(r) ;

  this->LoadConfig();
}
//____________________________________________________________________________
void QELEventGeneratorSM::LoadConfig(void)
{

  // Safety factors for the maximum differential cross section 
  fNumOfSafetyFactors = GetParamVect("Safety-Factors", vSafetyFactors, false);
  
  // Interpolator types for the maximum differential cross section 
  fNumOfInterpolatorTypes = GetParamVect("Interpolator-Types", vInterpolatorTypes, false);
  

  // Minimum energy for which max xsec would be cached, forcing explicit
  // calculation for lower eneries
  GetParamDef( "Cache-MinEnergy", fEMin, 1.00) ;
  GetParamDef( "Threshold-Q2", fQ2Min, 2.00);

  // Maximum allowed fractional cross section deviation from maxim cross
  // section used in rejection method
  GetParamDef( "MaxXSec-DiffTolerance", fMaxXSecDiffTolerance, 999999.);
  assert(fMaxXSecDiffTolerance>=0);

  //-- Generate kinematics uniformly over allowed phase space and compute
  //   an event weight?
  GetParamDef( "UniformOverPhaseSpace", fGenerateUniformly, false);

  // Generate nucleon in nucleus?
  GetParamDef( "IsNucleonInNucleus", fGenerateNucleonInNucleus, true);


  sm_utils = const_cast<genie::SmithMonizUtils *>(dynamic_cast<const genie::SmithMonizUtils *>( this -> SubAlg("sm_utils_algo") ) ) ;
}
//____________________________________________________________________________
double QELEventGeneratorSM::ComputeMaxXSec(const Interaction * interaction) const
{
    double xsec_max = -1;
    double tmp_xsec_max = -1;
    double Q20, v0;
    const int N_Q2 = 32;
    const InitialState & init_state = interaction -> InitState();
    Target * tgt = init_state.TgtPtr();
    bool isHeavyNucleus = tgt->A()>3;
    int N_v = isHeavyNucleus?32:0;

    Range1D_t rQ2 = sm_utils->Q2QES_SM_lim();
    const double logQ2min = TMath::Log(TMath::Max(rQ2.min, eps));
    const double logQ2max = TMath::Log(TMath::Min(rQ2.max, fQ2Min));
    Kinematics * kinematics = interaction->KinePtr();
    const double pFmax = sm_utils->GetFermiMomentum();
    // Now scan through kinematical variables Q2,v,kF
    for (int Q2_n=0; Q2_n <= N_Q2; Q2_n++)
    {
       // Scan around Q2
       double Q2 = TMath::Exp(Q2_n*(logQ2max-logQ2min)/N_Q2 + logQ2min);
       kinematics->SetKV(kKVQ2, Q2);
       Range1D_t rv  = sm_utils->vQES_SM_lim(Q2);
       const double logvmin = TMath::Log(TMath::Max(rv.min, eps));
       const double logvmax = TMath::Log(TMath::Max(rv.max, TMath::Max(rv.min, eps)));
       for (int v_n=0; v_n <= N_v; v_n++)
       {
          // Scan around v
          double v = TMath::Exp(v_n*(logvmax-logvmin)/N_v + logvmin);
          kinematics->SetKV(kKVv, v);
          kinematics->SetKV(kKVPn, pFmax);
          // Compute the QE cross section for the current kinematics
          double xs = fXSecModel->XSec(interaction, fkps);
          if (xs > tmp_xsec_max)
          {
             tmp_xsec_max = xs;
             Q20 = Q2;
             v0 =  v;
          }
       } // Done with v scan
    }// Done with Q2 scan
    
    const double Q2min = rQ2.min;
    const double Q2max = TMath::Min(rQ2.max, fQ2Min);
    const double vmin = sm_utils->vQES_SM_min(Q2min, Q2max);
    const double vmax = sm_utils->vQES_SM_max(Q2min, Q2max);
    
    ROOT::Math::Minimizer * min = ROOT::Math::Factory::CreateMinimizer("Minuit", "Minimize");
    ROOT::Math::IBaseFunctionMultiDim * f = isHeavyNucleus?static_cast<ROOT::Math::IBaseFunctionMultiDim*>(new d3XSecSM_dQ2dvdkF_E(fXSecModel, interaction, pFmax)):
                                                           static_cast<ROOT::Math::IBaseFunctionMultiDim*>(new d1XSecSM_dQ2_E(fXSecModel, interaction));
    min->SetFunction( *f );
    min->SetMaxFunctionCalls(10000);  // for Minuit/Minuit2
    min->SetMaxIterations(10000);     // for GSL
    min->SetTolerance(0.001);
    min->SetPrintLevel(0);
    double step = 1e-7;
    min->SetVariable(0, "Q2", Q20, step);
    min->SetVariableLimits(0, Q2min, Q2max);
    if (isHeavyNucleus)
    {
       min->SetVariable(1, "v",  v0,  step);
       min->SetVariableLimits(1, vmin,  vmax);
    }
    min->Minimize();
    xsec_max = -min->MinValue();
    if (tmp_xsec_max > xsec_max)
    {
       xsec_max = tmp_xsec_max;
    }

    return xsec_max;

}
//___________________________________________________________________________
double QELEventGeneratorSM::ComputeMaxXSec(const Interaction * interaction, const int nkey) const
{
  switch (nkey){
  case 0:
     return this->ComputeMaxXSec(interaction);
  
  case 1:
  {
     Range1D_t rQ2 = sm_utils->Q2QES_SM_lim();
     if (rQ2.max<fQ2Min)
     {
        return -1.;
     }
     double xsec_max = -1;
     double tmp_xsec_max = -1;
     double Q20, v0;
     const int N_Q2 = 32;
     const InitialState & init_state = interaction -> InitState();
     Target * tgt = init_state.TgtPtr();
     bool isHeavyNucleus = tgt->A()>3;
     int N_v = isHeavyNucleus?32:0;
     
     const double logQ2min = TMath::Log(fQ2Min);
     const double logQ2max = TMath::Log(rQ2.max);
     Kinematics * kinematics = interaction->KinePtr();
     const double pFmax = sm_utils->GetFermiMomentum();
     // Now scan through kinematical variables Q2,v,kF
     for (int Q2_n=0; Q2_n <= N_Q2; Q2_n++)
     {
        // Scan around Q2
        double Q2 = TMath::Exp(Q2_n*(logQ2max-logQ2min)/N_Q2 + logQ2min);
        kinematics->SetKV(kKVQ2, Q2);
        Range1D_t rv  = sm_utils->vQES_SM_lim(Q2);
        const double logvmin = TMath::Log(TMath::Max(rv.min, eps));
        const double logvmax = TMath::Log(TMath::Max(rv.max, TMath::Max(rv.min, eps)));
        for (int v_n=0; v_n <= N_v; v_n++)
        {
           // Scan around v
           double v = TMath::Exp(v_n*(logvmax-logvmin)/N_v + logvmin);
           kinematics->SetKV(kKVv, v);
           kinematics->SetKV(kKVPn, pFmax);
           // Compute the QE cross section for the current kinematics
           double xs = fXSecModel->XSec(interaction, fkps);
           if (xs > tmp_xsec_max)
           {
              tmp_xsec_max = xs;
              Q20 = Q2;
              v0 =  v;
           }
        } // Done with v scan
     }// Done with Q2 scan
     
     const double Q2min = fQ2Min;
     const double Q2max = rQ2.max;
     const double vmin = sm_utils->vQES_SM_min(Q2min, Q2max);
     const double vmax = sm_utils->vQES_SM_max(Q2min, Q2max);
     ROOT::Math::Minimizer * min = ROOT::Math::Factory::CreateMinimizer("Minuit", "Minimize");
     ROOT::Math::IBaseFunctionMultiDim * f = isHeavyNucleus?static_cast<ROOT::Math::IBaseFunctionMultiDim*>(new d3XSecSM_dQ2dvdkF_E(fXSecModel, interaction, pFmax)):
                                                            static_cast<ROOT::Math::IBaseFunctionMultiDim*>(new d1XSecSM_dQ2_E(fXSecModel, interaction));
     min->SetFunction( *f );
     min->SetMaxFunctionCalls(10000);  // for Minuit/Minuit2
     min->SetMaxIterations(10000);     // for GSL
     min->SetTolerance(0.001);
     min->SetPrintLevel(0);
     double step = 1e-7;
     min->SetVariable(0, "Q2", Q20, step);
     min->SetVariableLimits(0, Q2min, Q2max);
     if (isHeavyNucleus)
     {
        min->SetVariable(1, "v",  v0,  step);
        min->SetVariableLimits(1, vmin,  vmax);
     }
     min->Minimize();
     xsec_max = -min->MinValue();
     if (tmp_xsec_max > xsec_max)
     {
        xsec_max = tmp_xsec_max;
     }
     return xsec_max;
  }
  case 2:
  {
     double diffv_max = -1;
     double tmp_diffv_max = -1;
     const int N_Q2 = 100;
     double Q20;
     Range1D_t rQ2 = sm_utils->Q2QES_SM_lim();
     for (int Q2_n = 0; Q2_n<=N_Q2; Q2_n++) // Scan around Q2
     {
        double Q2 = rQ2.min + 1.*Q2_n * (rQ2.max-rQ2.min)/N_Q2;
        Range1D_t rv  = sm_utils->vQES_SM_lim(Q2);
        if (rv.max-rv.min > tmp_diffv_max)
        {
           tmp_diffv_max = rv.max-rv.min;
           Q20 = Q2;
        }
     } // Done with Q2 scan
     
     ROOT::Math::Minimizer * min = ROOT::Math::Factory::CreateMinimizer("Minuit", "Minimize");
     ROOT::Math::IBaseFunctionMultiDim * f = new dv_dQ2_E(interaction);
     min->SetFunction( *f );
     min->SetMaxFunctionCalls(10000);  // for Minuit/Minuit2
     min->SetMaxIterations(10000);     // for GSL
     min->SetTolerance(0.001);
     min->SetPrintLevel(0);
     double step = 1e-7;
     min->SetVariable(0, "Q2", Q20, step);
     min->SetVariableLimits(0, rQ2.min, rQ2.max);
     min->Minimize();
     diffv_max = -min->MinValue();
       
     if (tmp_diffv_max > diffv_max)
     {
        diffv_max = tmp_diffv_max;
     }
     return diffv_max;
  }
  default:
     return -1.;
  }
}
//___________________________________________________________________________
// GSL wrappers
//____________________________________________________________________________
d3XSecSM_dQ2dvdkF_E::d3XSecSM_dQ2dvdkF_E(
                                        const XSecAlgorithmI * m, 
                                        const Interaction    * i,
                                        double pF) :  ROOT::Math::IBaseFunctionMultiDim(), 
                                                      fModel(m), 
                                                      fInteraction(i),
                                                      fpF(pF)
{
}
d3XSecSM_dQ2dvdkF_E::~d3XSecSM_dQ2dvdkF_E()
{
}
unsigned int d3XSecSM_dQ2dvdkF_E::NDim(void) const
{
  return 2;
}
double d3XSecSM_dQ2dvdkF_E::DoEval(const double * xin) const
{
// outputs:
//   differential cross section
//
  fInteraction->KinePtr()->SetKV(kKVQ2, xin[0]);
  fInteraction->KinePtr()->SetKV(kKVv,  xin[1]);
  fInteraction->KinePtr()->SetKV(kKVPn, fpF);
  double xsec = -fModel->XSec(fInteraction, kPSQ2vpfE);
  return xsec;
}
ROOT::Math::IBaseFunctionMultiDim *
   d3XSecSM_dQ2dvdkF_E::Clone() const
{
  return new d3XSecSM_dQ2dvdkF_E(fModel, fInteraction, fpF);
}
//____________________________________________________________________________
d1XSecSM_dQ2_E::d1XSecSM_dQ2_E(
     const XSecAlgorithmI * m, 
     const Interaction    * i) :  ROOT::Math::IBaseFunctionMultiDim(), 
                                  fModel(m), 
                                  fInteraction(i)
{
}
d1XSecSM_dQ2_E::~d1XSecSM_dQ2_E()
{
}
unsigned int d1XSecSM_dQ2_E::NDim(void) const
{
  return 1;
}
double d1XSecSM_dQ2_E::DoEval(const double * xin) const
{
// outputs:
//   differential cross section
//
  fInteraction->KinePtr()->SetKV(kKVQ2, xin[0]);
  double xsec = -fModel->XSec(fInteraction, kPSQ2fE);
  return xsec;
}
ROOT::Math::IBaseFunctionMultiDim *
   d1XSecSM_dQ2_E::Clone() const
{
  return new d1XSecSM_dQ2_E(fModel, fInteraction);
}
//____________________________________________________________________________
dv_dQ2_E::dv_dQ2_E(const Interaction * i) : ROOT::Math::IBaseFunctionMultiDim(), 
                                                               fInteraction(i)
{
   AlgFactory * algf = AlgFactory::Instance();
   sm_utils = const_cast<SmithMonizUtils *>(dynamic_cast<const SmithMonizUtils *>(algf->GetAlgorithm("genie::SmithMonizUtils","Default")));
   sm_utils->SetInteraction(fInteraction);
}
dv_dQ2_E::~dv_dQ2_E()
{
}
unsigned int dv_dQ2_E::NDim(void) const
{
  return 1;
}
double dv_dQ2_E::DoEval(const double * xin) const
{
// outputs:
//   differential cross section
//
  double Q2  = xin[0];
  Range1D_t rv  = sm_utils->vQES_SM_lim(Q2);
  return rv.min-rv.max;
}
ROOT::Math::IBaseFunctionMultiDim *
   dv_dQ2_E::Clone() const
{
  return new dv_dQ2_E(fInteraction);
}
//____________________________________________________________________________<|MERGE_RESOLUTION|>--- conflicted
+++ resolved
@@ -286,18 +286,10 @@
   kinematics::WQ2toXY(E,M,W,Q2,x,y);
 
   // lock selected kinematics & clear running values
-<<<<<<< HEAD
-  interaction->KinePtr()->SetQ2(gQ2, true);
-  interaction->KinePtr()->SetW (gW,  true);
-  interaction->KinePtr()->Setx (gx,  true);
-  interaction->KinePtr()->Sety (gy,  true);
-  interaction->KinePtr()->SetKV(kKVSelv, v); // energy transfer
-=======
   interaction->KinePtr()->SetQ2(Q2, true);
   interaction->KinePtr()->SetW (W,  true);
   interaction->KinePtr()->Setx (x,  true);
   interaction->KinePtr()->Sety (y,  true);
->>>>>>> efac7f52
   interaction->KinePtr()->ClearRunningValues();
 
   // set the cross section for the selected kinematics
