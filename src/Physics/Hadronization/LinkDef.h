#ifdef __CINT__

#pragma link off all globals;
#pragma link off all classes;
#pragma link off all functions;

#pragma link C++ namespace genie;
#pragma link C++ namespace genie::utils::frgmfunc;
//#pragma link C++ namespace genie::utils::fragmrec;

<<<<<<< HEAD
#pragma link C++ class genie::Pythia6Hadronization;
#pragma link C++ class genie::KNOHadronization;
#pragma link C++ class genie::KNOPythiaHadronization;
#pragma link C++ class genie::CharmHadronization;
#pragma link C++ class genie::LeptoHadronization;
=======
#pragma link C++ class genie::PythiaBaseHadro2019;
#pragma link C++ class genie::Pythia6Hadro2019;
#pragma link C++ class genie::Pythia8Hadro2019;

#pragma link C++ class genie::AGKYLowW2019;
#pragma link C++ class genie::AGKY2019;
#pragma link C++ class genie::AGCharm2019;
>>>>>>> ecc8eca4

#pragma link C++ class genie::FragmentationFunctionI;
#pragma link C++ class genie::PetersonFragm;
#pragma link C++ class genie::CollinsSpillerFragm;
#pragma link C++ function genie::utils::frgmfunc::peterson_func;
#pragma link C++ function genie::utils::frgmfunc::collins_spiller_func;

#endif<|MERGE_RESOLUTION|>--- conflicted
+++ resolved
@@ -8,21 +8,14 @@
 #pragma link C++ namespace genie::utils::frgmfunc;
 //#pragma link C++ namespace genie::utils::fragmrec;
 
-<<<<<<< HEAD
-#pragma link C++ class genie::Pythia6Hadronization;
-#pragma link C++ class genie::KNOHadronization;
-#pragma link C++ class genie::KNOPythiaHadronization;
-#pragma link C++ class genie::CharmHadronization;
-#pragma link C++ class genie::LeptoHadronization;
-=======
 #pragma link C++ class genie::PythiaBaseHadro2019;
 #pragma link C++ class genie::Pythia6Hadro2019;
 #pragma link C++ class genie::Pythia8Hadro2019;
+#pragma link C++ class genie::LeptoHadronization;
 
 #pragma link C++ class genie::AGKYLowW2019;
 #pragma link C++ class genie::AGKY2019;
 #pragma link C++ class genie::AGCharm2019;
->>>>>>> ecc8eca4
 
 #pragma link C++ class genie::FragmentationFunctionI;
 #pragma link C++ class genie::PetersonFragm;
