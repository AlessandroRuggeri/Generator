#ifdef __CINT__

#pragma link off all globals;
#pragma link off all classes;
#pragma link off all functions;

#pragma link C++ namespace genie;

//#pragma link C++ class genie::FermiMover;
//#pragma link C++ class genie::PauliBlocker;
//#pragma link C++ class genie::NucDeExcitationSim;
//#pragma link C++ class genie::NucBindEnergyAggregator;
#pragma link C++ class genie::InitialStateAppender;
#pragma link C++ class genie::VertexGenerator;
//#pragma link C++ class genie::HadronTransporter;
//#pragma link C++ class genie::UnstableParticleDecayer;
#pragma link C++ class genie::PrimaryLeptonGenerator;
#pragma link C++ class genie::OutgoingDarkGenerator;
#pragma link C++ class genie::HadronicSystemGenerator;
#pragma link C++ class genie::KineGeneratorWithCache;
<<<<<<< HEAD
#pragma link C++ class genie::XSecLinearCombinations;
=======
#pragma link C++ class genie::QvalueShifter;
>>>>>>> fee2fa3a


#endif<|MERGE_RESOLUTION|>--- conflicted
+++ resolved
@@ -18,11 +18,7 @@
 #pragma link C++ class genie::OutgoingDarkGenerator;
 #pragma link C++ class genie::HadronicSystemGenerator;
 #pragma link C++ class genie::KineGeneratorWithCache;
-<<<<<<< HEAD
 #pragma link C++ class genie::XSecLinearCombinations;
-=======
 #pragma link C++ class genie::QvalueShifter;
->>>>>>> fee2fa3a
-
 
 #endif